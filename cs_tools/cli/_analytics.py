"""
Built-in Analytics to CS Tools.

This file localizes all the analytics activities that CS Tools performs.
"""
from __future__ import annotations
from typing import Any, Dict, Optional, Union
import sysconfig
import datetime as dt
import platform
import logging
import shutil
import uuid
import json
import os

from awesomeversion import AwesomeVersion
from rich.prompt import Prompt
from rich.panel import Panel
from sqlmodel import SQLModel, Field
from pydantic import validator
import sqlalchemy as sa
import httpx

from cs_tools.updater import cs_tools_venv
from cs_tools._version import __version__
from cs_tools.settings import _meta_config as meta
from cs_tools.cli.ux import rich_console
from cs_tools import utils

log = logging.getLogger(__name__)


def get_database() -> sa.engine.Engine:
    """Get the local SQLite Analytics database."""
    if os.getenv("CI"):
        db = sa.create_engine("sqlite://", future=True)
    else:
        db_path = cs_tools_venv.app_dir.resolve().joinpath("analytics.db")
        db = sa.create_engine(f"sqlite:///{db_path}", future=True)

    with db.begin() as transaction:
        try:
<<<<<<< HEAD
            r = transaction.execute(sa.text("""SELECT MAX(cs_tools_version) FROM runtime_environment"""))
=======
            q = "SELECT cs_tools_version FROM runtime_environment ORDER BY capture_dt DESC LIMIT 1"
            r = transaction.execute(sa.text(q))
>>>>>>> 0f788b57
            latest_recorded_version = str(r.scalar()) or "0.0.0"

        except sa.exc.OperationalError:
            log.debug("Error fetching data from the database", exc_info=True)
            latest_recorded_version = "0.0.0"

    # PERFROM AN ELEGANT DATABASE MIGRATION :~)
    if __version__ == "1.4.9" and AwesomeVersion(latest_recorded_version) != AwesomeVersion("1.4.9"):
        SQLModel.metadata.drop_all(bind=db, tables=[RuntimeEnvironment.__table__, CommandExecution.__table__])

    # SET UP THE DATABASE
    SQLModel.metadata.create_all(bind=db, tables=[RuntimeEnvironment.__table__, CommandExecution.__table__])

    # INSERT OUR CURRENT ENVIRONMENT
    if AwesomeVersion(latest_recorded_version) < AwesomeVersion(__version__):
        with db.begin() as transaction:
            data = {"envt_uuid": meta.install_uuid, "cs_tools_version": __version__}
            stmt = sa.insert(RuntimeEnvironment).values([RuntimeEnvironment(**data).dict()])
            transaction.execute(stmt)

    return db


def prompt_for_opt_in() -> None:
    """ """
    if meta.analytics_opt_in is not None:
        return

    rich_console.print()

    prompt = Panel.fit(
        (
            "We use this information to help the ThoughtSpot Product team prioritize new features."
            "\n"
            "\n- CS Tools Environment UUID \t - CS Tools Version"
            "[dim]\n- Today's Date \t\t\t - Your Operating System (Windows, Mac, Linux)[/]"
            "\n- Python Platform Tag \t\t - Python Version"
            "[dim]\n- Whether or not you run CS Tools on the ThoughtSpot cluster[/]"
        ),
        title="[b blue]Would you like to send analytics to the CS Tools team?",
        border_style="bold blue",
    )
    rich_console.print(prompt)
    choices = {"yes": True, "no": False, "prompt": None}
    response = Prompt.ask("\n  Response", choices=choices.keys(), console=rich_console)

    if choices[response] is not False and meta.record_thoughtspot_url is None:
        choices = {"yes": True, "no": False}
        response = Prompt.ask("\n  Can we record your ThoughtSpot URL?", choices=choices.keys(), console=rich_console)
        meta.record_thoughtspot_url = bool(response)

    rich_console.print()
    meta.analytics_opt_in = choices[response]
    meta.save()


def maybe_send_analytics_data() -> None:
    """ """
    db = get_database()

    if meta.analytics_opt_in is None:
        prompt_for_opt_in()

    if meta.analytics_opt_in is False:
        return

    host = "https://cs-tools-analytics.vercel.app"
    # host = "http://127.0.0.1:8001"

    analytics_checkpoints = []

    with db.begin() as transaction:
        stmt = sa.select(RuntimeEnvironment).where(RuntimeEnvironment.capture_dt >= meta.last_analytics_checkpoint)
        rows = json.dumps([dict(row) for row in transaction.execute(stmt).mappings()], cls=utils.DateTimeEncoder)

        if rows != "[]":
            r_runtimes = httpx.post(f"{host}/analytics/runtimes", data=rows, follow_redirects=True, timeout=None)
            log.debug(f"/analytics/runtimes :: {r_runtimes}")
            analytics_checkpoints.append(r_runtimes.is_success)

        stmt = sa.select(CommandExecution).where(CommandExecution.start_dt >= meta.last_analytics_checkpoint)
        rows = json.dumps([dict(row) for row in transaction.execute(stmt).mappings()], cls=utils.DateTimeEncoder)

        if rows != "[]":
            r_commands = httpx.post(f"{host}/analytics/commands", data=rows, follow_redirects=True, timeout=None)
            log.debug(f"/analytics/commands :: {r_commands}")
            analytics_checkpoints.append(r_commands.is_success)

    if analytics_checkpoints == []:
        log.debug("No analytics checkpoint data to send.")
    elif all(analytics_checkpoints):
        meta.last_analytics_checkpoint = dt.datetime.utcnow()
        meta.save()
        log.debug("Sent analytics to CS Tools!")
    else:
        log.debug("Failed to send analytics.")


class RuntimeEnvironment(SQLModel, table=True):
    """
    Represent the environment that CS Tools lives in.

    This is an default-anonymous database record of the environment under which CS Tools
    executes commands in.
    """
    __tablename__ = "runtime_environment"

    envt_uuid: str = Field(max_length=32, primary_key=True)
    cs_tools_version: str = Field(primary_key=True)
    capture_dt: dt.datetime = Field(default_factory=dt.datetime.utcnow)
    operating_system: str = Field(default_factory=platform.system)
    is_thoughtspot_cluster: bool = Field(default_factory=lambda: bool(shutil.which("tscli")))
    python_platform_tag: str = Field(default_factory=sysconfig.get_platform)
    python_version: str = Field(default_factory=platform.python_version)

    @validator("envt_uuid", pre=True)
    def _uuid_to_hex_string(cls, value: Union[uuid.UUID, str]) -> str:
        if isinstance(value, uuid.UUID):
            return value.hex
        return value


class CommandExecution(SQLModel, table=True):
    """
    Record the execution context.

    This is an default-anonymous database record of the CS Tools command executed.
    """
    __tablename__ = "command_execution"

    envt_uuid: str = Field(max_length=32, primary_key=True)
    cs_tools_version: str = Field(primary_key=True)
    start_dt: dt.datetime = Field(primary_key=True)
    end_dt: dt.datetime
    is_success: bool
    os_args: str
    tool_name: Optional[str] = None
    command_name: Optional[str] = None
    config_cluster_url: Optional[str] = None
    is_known_error: Optional[bool] = None
    traceback: Optional[str] = None

    @validator("envt_uuid", pre=True)
    def _uuid_to_hex_string(cls, value: Union[uuid.UUID, str]) -> str:
        if isinstance(value, uuid.UUID):
            return value.hex
        return value

    @validator("tool_name", always=True)
    def _extract_tool_name(cls, value: Any, values: Dict[str, Any]) -> Optional[str]:
        """Here, `value` will always be None."""
        _, _, tools = values["os_args"].partition(" tools ")

        if tools:
            tool_name, *_ = tools.split(" ")
            return tool_name

        return None

    @validator("command_name", always=True)
    def _extract_command_name(cls, value: Any, values: Dict[str, Any]) -> Optional[str]:
        """Here, `value` will always be None."""
        _, _, tools = values["os_args"].partition(" tools ")

        if len(tools.split(" ")) > 1:
            _, command_name, *_ = tools.split(" ")
            return command_name

        return None

    @validator("config_cluster_url", pre=True)
    def _extract_config_cluster_url(cls, value: Any) -> Optional[str]:
        if isinstance(value, utils.State) and hasattr(value, "thoughtspot"):
<<<<<<< HEAD
            return value.thoughtspot.platform.url
=======
            try:
                return value.thoughtspot.platform.url
            except RuntimeError:
                return None
>>>>>>> 0f788b57

        if isinstance(value, str):
            return value

        return None<|MERGE_RESOLUTION|>--- conflicted
+++ resolved
@@ -41,12 +41,8 @@
 
     with db.begin() as transaction:
         try:
-<<<<<<< HEAD
-            r = transaction.execute(sa.text("""SELECT MAX(cs_tools_version) FROM runtime_environment"""))
-=======
             q = "SELECT cs_tools_version FROM runtime_environment ORDER BY capture_dt DESC LIMIT 1"
             r = transaction.execute(sa.text(q))
->>>>>>> 0f788b57
             latest_recorded_version = str(r.scalar()) or "0.0.0"
 
         except sa.exc.OperationalError:
@@ -220,14 +216,10 @@
     @validator("config_cluster_url", pre=True)
     def _extract_config_cluster_url(cls, value: Any) -> Optional[str]:
         if isinstance(value, utils.State) and hasattr(value, "thoughtspot"):
-<<<<<<< HEAD
-            return value.thoughtspot.platform.url
-=======
             try:
                 return value.thoughtspot.platform.url
             except RuntimeError:
                 return None
->>>>>>> 0f788b57
 
         if isinstance(value, str):
             return value
